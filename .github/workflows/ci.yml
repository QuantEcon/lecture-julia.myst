--- conflicted
+++ resolved
@@ -28,12 +28,7 @@
         uses: julia-actions/setup-julia@v1
         with:
           version: 1.6.0
-<<<<<<< HEAD
       - run: julia -e 'using Pkg; Pkg.activate("lectures"); Pkg.instantiate(); Pkg.add("IJulia");'
-=======
-      - name: Install IJulia
-        run: julia -e 'using Pkg; Pkg.add("IJulia");'
->>>>>>> a706bf01
         shell: bash
       # - name: Download "build" folder (cache)
       #   uses: dawidd6/action-download-artifact@v2
