_build
us_cities.txt
<<<<<<< HEAD
=======
.DS_Store
>>>>>>> 36e3f703
.vscode<|MERGE_RESOLUTION|>--- conflicted
+++ resolved
@@ -1,7 +1,4 @@
 _build
 us_cities.txt
-<<<<<<< HEAD
-=======
 .DS_Store
->>>>>>> 36e3f703
 .vscode