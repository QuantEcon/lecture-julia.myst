--- conflicted
+++ resolved
@@ -55,13 +55,8 @@
     end
 
     # Additional replacements are optional.  This may be useful when replacing variable names to make it easier to type in ascii
-<<<<<<< HEAD
     replacements = Dict("α" => "alpha", "β" => "beta", "γ" => "gamma", "≤" => "<=",
     "≥" => ">=", "Σ" => "Sigma", "σ" => "sigma","μ"=>"mu") 
-=======
-    replacements = Dict("α" => "alpha", "β" => "beta", "γ" => "gamma", "x₀" => "x_0","λ"=>"lambda","≤" => "<=",
-    "≥" => ">=", "Σ" => "Sigma", "σ" => "sigma")
->>>>>>> cf3bdc03
 
     # Replace the code blocks in the content and handle exceptions
     try
